/*
 * Copyright (c) 2011-2013 GoPivotal, Inc. All Rights Reserved.
 *
 * Licensed under the Apache License, Version 2.0 (the "License");
 * you may not use this file except in compliance with the License.
 * You may obtain a copy of the License at
 *
 *       http://www.apache.org/licenses/LICENSE-2.0
 *
 * Unless required by applicable law or agreed to in writing, software
 * distributed under the License is distributed on an "AS IS" BASIS,
 * WITHOUT WARRANTIES OR CONDITIONS OF ANY KIND, either express or implied.
 * See the License for the specific language governing permissions and
 * limitations under the License.
 */

package reactor.core;

import com.lmax.disruptor.YieldingWaitStrategy;
import com.lmax.disruptor.dsl.ProducerType;
import org.junit.Assert;
import org.junit.Before;
import org.junit.Test;
import reactor.AbstractReactorTest;
import reactor.core.composable.Composable;
import reactor.core.composable.Deferred;
import reactor.core.composable.Promise;
import reactor.core.composable.Stream;
import reactor.core.composable.spec.Promises;
import reactor.core.composable.spec.Streams;
import reactor.event.dispatch.ActorDispatcher;
import reactor.event.dispatch.BlockingQueueDispatcher;
import reactor.event.dispatch.Dispatcher;
import reactor.event.dispatch.RingBufferDispatcher;
import reactor.function.Consumer;
import reactor.function.Function;
import reactor.tuple.Tuple2;

import java.io.IOException;
import java.util.concurrent.CountDownLatch;
import java.util.concurrent.TimeUnit;

import static junit.framework.Assert.assertEquals;

/**
 * @author Jon Brisbin
 * @author Stephane Maldini
 */
public class ComposableThroughputTests extends AbstractReactorTest {

	static int length  = 500;
	static int runs    = 1000;
	static int samples = 3;

	CountDownLatch latch;

	@Before
	public void setup() throws IOException, InterruptedException {
<<<<<<< HEAD
		latch = new CountDownLatch(length * runs * samples);
=======
		data = new ArrayList<Integer>();
		for(int i = 0; i < length; i++) {
			data.add(i);
		}


>>>>>>> 2d98464c
	}

	private Deferred<Integer, Stream<Integer>> createDeferred(Dispatcher dispatcher) {
		latch = new CountDownLatch(1);
		Deferred<Integer, Stream<Integer>> dInt = Streams.<Integer>defer()
				.env(env)
				.dispatcher(dispatcher)
				.get();

		dInt.compose()
				.map(new Function<Integer, Integer>() {
					@Override
					public Integer apply(Integer integer) {
						return integer;
					}
				})
				.reduce(new Function<Tuple2<Integer, Integer>, Integer>() {
					@Override
					public Integer apply(Tuple2<Integer, Integer> r) {
						int last = (null != r.getT2() ? r.getT2() : 1);
						return last + r.getT1();
					}
				})
				.consume(new Consumer<Integer>() {
					@Override
					public void accept(Integer integer) {
						latch.countDown();
					}
				});

		//System.out.println(dInt.compose().debug());
		return dInt;
	}

	private void compose(Stream<Integer> stream, final Dispatcher dispatcher) {
		stream.mapMany(new Function<Integer, Composable<Integer>>() {
			@Override
			public Composable<Integer> apply(Integer integer) {
				Deferred<Integer, Promise<Integer>> deferred = Promises.defer(env, dispatcher);
				try {
					return deferred.compose();
				} finally {
					deferred.accept(integer + 1);
				}
			}
		})
				.consume(new Consumer<Integer>() {
					@Override
					public void accept(Integer integer) {
						latch.countDown();
					}
				});
	}

	private Deferred<Integer, Stream<Integer>> createMapManyDeferred() {
		latch = new CountDownLatch(length * runs * samples);
		final Dispatcher dispatcher = env.getDefaultDispatcher();
		final Deferred<Integer, Stream<Integer>> dInt = Streams.defer(env, dispatcher);
		compose(dInt.compose(), dispatcher);
		return dInt;
	}


	private Deferred<Integer, Stream<Integer>> createMapManyBatchedDeferred() {
		final Dispatcher dispatcher = env.getDefaultDispatcher();
		final Deferred<Integer, Stream<Integer>> dInt = Streams.<Integer>defer()
				.env(env)
				.dispatcher(dispatcher)
				.batchSize(150)
				.get();
		compose(dInt.compose(), dispatcher);
		return dInt;
	}

	private void doTestMapMany(String name) throws InterruptedException {
		doTest(env.getDefaultDispatcher(), name, createMapManyDeferred());
	}


	private void doTestMapManyBatched(String name) throws InterruptedException {
		doTest(env.getDefaultDispatcher(), name, createMapManyBatchedDeferred());
	}

	private void doTest(Dispatcher dispatcher, String name) throws InterruptedException {
		doTest(dispatcher, name, createDeferred(dispatcher));
	}

	private void doTest(Dispatcher dispatcher,
	                    String name,
	                    Deferred<Integer, Stream<Integer>> d) throws InterruptedException {
		long start = System.currentTimeMillis();
		for (int x = 0; x < samples; x++) {
			for (int i = 0; i < runs; i++) {
				for (int j = 0; j < length; j++) {
					d.accept(j);
				}
			}
		}

<<<<<<< HEAD
		latch.await(30,TimeUnit.SECONDS);

		Assert.assertEquals("All data have been accepted", 0, latch.getCount());
=======
		latch.await(10, TimeUnit.SECONDS);
		assertEquals("Missing accepted events, possibly due to a backlog/batch issue", 0, latch.getCount());
>>>>>>> 2d98464c

		long end = System.currentTimeMillis();
		long elapsed = end - start;

		System.out.println(String.format("%s throughput (%sms): %s",
				name,
				elapsed,
				Math.round((length * runs * samples) / (elapsed * 1.0 / 1000)) + "/sec"));

		if (dispatcher != null) {
			dispatcher.shutdown();
		}
	}

	@Test
	public void testThreadPoolDispatcherComposableThroughput() throws InterruptedException {
		doTest(env.getDispatcher("threadPoolExecutor"), "thread pool");
	}

	@Test
	public void testEventLoopDispatcherComposableThroughput() throws InterruptedException {
		doTest(new BlockingQueueDispatcher("eventLoop", 4096), "event loop");
	}

	@Test
	public void testRingBufferDispatcherComposableThroughput() throws InterruptedException {
		doTest(env.getDispatcher("ringBuffer"), "ring buffer");
	}

	@Test
	public void testActorDispatcherComposableThroughput() throws InterruptedException {
		doTest(new ActorDispatcher(new Function<Object, Dispatcher>() {
			@Override
			public Dispatcher apply(Object o) {
				return env.getDispatcher("eventLoop");
			}
		}), "actor system");
	}

	@Test
	public void testSingleProducerRingBufferDispatcherComposableThroughput() throws InterruptedException {
		doTest(new RingBufferDispatcher("test", 1024, ProducerType.SINGLE, new YieldingWaitStrategy()),
				"single-producer ring buffer");
	}

	@Test
	public void testRingBufferDispatcherMapManyComposableThroughput() throws InterruptedException {
		doTestMapMany("single-producer ring buffer map many");
	}

	@Test
	public void testRingBufferDispatcherMapManyBatchedComposableThroughput() throws InterruptedException {
		doTestMapManyBatched("single-producer ring buffer batched map many");
	}

}<|MERGE_RESOLUTION|>--- conflicted
+++ resolved
@@ -54,20 +54,6 @@
 
 	CountDownLatch latch;
 
-	@Before
-	public void setup() throws IOException, InterruptedException {
-<<<<<<< HEAD
-		latch = new CountDownLatch(length * runs * samples);
-=======
-		data = new ArrayList<Integer>();
-		for(int i = 0; i < length; i++) {
-			data.add(i);
-		}
-
-
->>>>>>> 2d98464c
-	}
-
 	private Deferred<Integer, Stream<Integer>> createDeferred(Dispatcher dispatcher) {
 		latch = new CountDownLatch(1);
 		Deferred<Integer, Stream<Integer>> dInt = Streams.<Integer>defer()
@@ -130,6 +116,7 @@
 
 
 	private Deferred<Integer, Stream<Integer>> createMapManyBatchedDeferred() {
+		latch = new CountDownLatch((length * runs * samples)/150);
 		final Dispatcher dispatcher = env.getDefaultDispatcher();
 		final Deferred<Integer, Stream<Integer>> dInt = Streams.<Integer>defer()
 				.env(env)
@@ -165,14 +152,8 @@
 			}
 		}
 
-<<<<<<< HEAD
-		latch.await(30,TimeUnit.SECONDS);
-
-		Assert.assertEquals("All data have been accepted", 0, latch.getCount());
-=======
 		latch.await(10, TimeUnit.SECONDS);
 		assertEquals("Missing accepted events, possibly due to a backlog/batch issue", 0, latch.getCount());
->>>>>>> 2d98464c
 
 		long end = System.currentTimeMillis();
 		long elapsed = end - start;
