/*
 * Copyright (c) 2011-2013 GoPivotal, Inc. All Rights Reserved.
 *
 * Licensed under the Apache License, Version 2.0 (the "License");
 * you may not use this file except in compliance with the License.
 * You may obtain a copy of the License at
 *
 *       http://www.apache.org/licenses/LICENSE-2.0
 *
 * Unless required by applicable law or agreed to in writing, software
 * distributed under the License is distributed on an "AS IS" BASIS,
 * WITHOUT WARRANTIES OR CONDITIONS OF ANY KIND, either express or implied.
 * See the License for the specific language governing permissions and
 * limitations under the License.
 */

package reactor.core;

import org.slf4j.Logger;
import org.slf4j.LoggerFactory;
import reactor.event.Event;
import reactor.event.dispatch.Dispatcher;
import reactor.event.dispatch.SynchronousDispatcher;
import reactor.event.registry.CachingRegistry;
import reactor.event.registry.Registration;
import reactor.event.registry.Registry;
import reactor.event.routing.ArgumentConvertingConsumerInvoker;
import reactor.event.routing.ConsumerFilteringRouter;
import reactor.event.routing.Router;
import reactor.event.selector.ClassSelector;
import reactor.event.selector.Selector;
import reactor.event.selector.Selectors;
import reactor.filter.PassThroughFilter;
import reactor.function.Consumer;
import reactor.function.Function;
import reactor.function.Supplier;
import reactor.function.support.SingleUseConsumer;
import reactor.util.Assert;
import reactor.util.UUIDUtils;

import javax.annotation.Nonnull;
import javax.annotation.Nullable;
import java.util.List;
import java.util.UUID;

/**
 * A reactor is an event gateway that allows other components to register {@link Event} {@link Consumer}s that can
 * subsequently be notified of events. A consumer is typically registered with a {@link Selector} which, by matching on
 * the notification key, governs which events the consumer will receive. </p> When a {@literal Reactor} is notified of
 * an {@link Event}, a task is dispatched using the reactor's {@link Dispatcher} which causes it to be executed on a
 * thread based on the implementation of the {@link Dispatcher} being used.
 *
 * @author Jon Brisbin
 * @author Stephane Maldini
 * @author Andy Wilkinson
 */
@SuppressWarnings({"unchecked", "rawtypes"})
public class Reactor implements Observable {

	private static final Router DEFAULT_EVENT_ROUTER = new ConsumerFilteringRouter(
			new PassThroughFilter(), new ArgumentConvertingConsumerInvoker(null)
	);

	private final Dispatcher            dispatcher;
	private final Registry<Consumer<?>> consumerRegistry;
	private final Router                router;
	private final Consumer<Throwable>   dispatchErrorHandler;

	private volatile UUID id;

	/**
	 * Create a new {@literal Reactor} that uses the given {@link Dispatcher}. The reactor will use a default {@link
	 * reactor.event.routing.Router} that broadcast events to all of the registered consumers that {@link Selector#matches(Object) match}
	 * the notification key and does not perform any type conversion.
	 *
	 * @param dispatcher
	 * 		The {@link Dispatcher} to use. May be {@code null} in which case a new {@link SynchronousDispatcher} is used
	 */
	public Reactor(@Nullable Dispatcher dispatcher) {
		this(dispatcher, null);
	}

	/**
	 * Create a new {@literal Reactor} that uses the given {@link Dispatcher}. The reactor will use a default {@link
	 * CachingRegistry}.
	 *
<<<<<<< HEAD
	 * @param dispatcher The {@link Dispatcher} to use. May be {@code null} in which case a new synchronous  dispatcher is
	 *                   used.
	 * @param router     The {@link reactor.event.routing.Router} used to route events to {@link Consumer Consumers}. May be {@code null}
	 *                   in which case the default event router that broadcasts events to all of the registered consumers
	 *                   that {@link Selector#matches(Object) match} the notification key and does not perform any type
	 *                   conversion will be used.
=======
	 * @param dispatcher
	 * 		The {@link Dispatcher} to use. May be {@code null} in which case a new synchronous  dispatcher is used.
	 * @param eventRouter
	 * 		The {@link EventRouter} used to route events to {@link Consumer Consumers}. May be {@code null} in which case the
	 * 		default event router that broadcasts events to all of the registered consumers that {@link
	 * 		Selector#matches(Object) match} the notification key and does not perform any type conversion will be used.
>>>>>>> 83f0b805
	 */
	public Reactor(@Nullable Dispatcher dispatcher,
	               @Nullable Router router) {
		this(dispatcher, router, null, null);
	}

	public Reactor(@Nullable Dispatcher dispatcher,
	               @Nullable Router router,
	               @Nullable Consumer<Throwable> dispatchErrorHandler,
	               @Nullable final Consumer<Throwable> uncaughtErrorHandler) {
		this(new CachingRegistry<Consumer<?>>(),
				dispatcher,
				router,
				dispatchErrorHandler,
				uncaughtErrorHandler);
	}

	/**
	 * Create a new {@literal Reactor} that uses the given {@code dispatacher} and {@code eventRouter}.
	 *
<<<<<<< HEAD
	 * @param dispatcher       The {@link Dispatcher} to use. May be {@code null} in which case a new synchronous  dispatcher is
	 *                         used.
	 * @param router           The {@link reactor.event.routing.Router} used to route events to {@link Consumer Consumers}. May be {@code null}
	 *                         in which case the default event router that broadcasts events to all of the registered consumers
	 *                         that {@link Selector#matches(Object) match} the notification key and does not perform any type
	 *                         conversion will be used.
	 * @param consumerRegistry The {@link Registry} to be used to match {@link Selector} and dispatch to {@link Consumer}.
=======
	 * @param dispatcher
	 * 		The {@link Dispatcher} to use. May be {@code null} in which case a new synchronous  dispatcher is used.
	 * @param eventRouter
	 * 		The {@link EventRouter} used to route events to {@link Consumer Consumers}. May be {@code null} in which case the
	 * 		default event router that broadcasts events to all of the registered consumers that {@link
	 * 		Selector#matches(Object) match} the notification key and does not perform any type conversion will be used.
	 * @param consumerRegistry
	 * 		The {@link Registry} to be used to match {@link Selector} and dispatch to {@link Consumer}.
>>>>>>> 83f0b805
	 */
	public Reactor(@Nonnull Registry<Consumer<?>> consumerRegistry,
	               @Nullable Dispatcher dispatcher,
	               @Nullable Router router,
	               @Nullable Consumer<Throwable> dispatchErrorHandler,
	               @Nullable final Consumer<Throwable> uncaughtErrorHandler) {
		Assert.notNull(consumerRegistry, "Consumer Registry cannot be null.");
		this.consumerRegistry = consumerRegistry;
		this.dispatcher = (null == dispatcher ? SynchronousDispatcher.INSTANCE : dispatcher);
		this.router = (null == router ? DEFAULT_EVENT_ROUTER : router);
		if (null == dispatchErrorHandler) {
			this.dispatchErrorHandler = new Consumer<Throwable>() {
				@Override
				public void accept(Throwable t) {
					Class<? extends Throwable> type = t.getClass();
					Reactor.this.router.route(type,
							t,
							Reactor.this.consumerRegistry.select(type),
							null,
							null);
				}
			};
		} else {
			this.dispatchErrorHandler = dispatchErrorHandler;
		}

		this.on(new ClassSelector(Throwable.class), new Consumer<Event<Throwable>>() {
			Logger log;

			@Override
			public void accept(Event<Throwable> ev) {
				if (null == uncaughtErrorHandler) {
					if (null == log) {
						log = LoggerFactory.getLogger(Reactor.class);
					}
					log.error(ev.getData().getMessage(), ev.getData());
				} else {
					uncaughtErrorHandler.accept(ev.getData());
				}
			}
		});
	}

	/**
	 * Get the unique, time-used {@link UUID} of this {@literal Reactor}.
	 *
	 * @return The {@link UUID} of this {@literal Reactor}.
	 */
	public synchronized UUID getId() {
		if (null == id) {
			id = UUIDUtils.create();
		}
		return id;
	}

	/**
	 * Get the {@link Registry} is use to maintain the {@link Consumer}s currently listening for events on this {@literal
	 * Reactor}.
	 *
	 * @return The {@link Registry} in use.
	 */
	public Registry<Consumer<?>> getConsumerRegistry() {
		return consumerRegistry;
	}

	/**
	 * Get the {@link Dispatcher} currently in use.
	 *
	 * @return The {@link Dispatcher}.
	 */
	public Dispatcher getDispatcher() {
		return dispatcher;
	}

	/**
	 * Get the {@link reactor.event.routing.Router} used to route events to {@link Consumer Consumers}.
	 *
	 * @return The {@link reactor.event.routing.Router}.
	 */
	public Router getRouter() {
		return router;
	}


	@Override
	public boolean respondsToKey(Object key) {
		for (Registration<?> reg : consumerRegistry.select(key)) {
			if (!reg.isCancelled()) {
				return true;
			}
		}
		return false;
	}

	@Override
	public <E extends Event<?>> Registration<Consumer<E>> on(final Selector selector, final Consumer<E> consumer) {
		Assert.notNull(selector, "Selector cannot be null.");
		Assert.notNull(consumer, "Consumer cannot be null.");
		if (null != selector.getHeaderResolver()) {
			Consumer<E> proxyConsumer = new Consumer<E>() {
				@Override
				public void accept(E e) {
					e.getHeaders().setAll(selector.getHeaderResolver().resolve(e.getKey()));
					consumer.accept(e);
				}
			};
			return consumerRegistry.register(selector, proxyConsumer);
		}else{
			return consumerRegistry.register(selector, consumer);
		}
	}

	@Override
	public <E extends Event<?>, V> Registration<Consumer<E>> receive(Selector sel, Function<E, V> fn) {
		return on(sel, new ReplyToConsumer<E, V>(fn));
	}

	@Override
	public <E extends Event<?>> Reactor notify(Object key, E ev, Consumer<E> onComplete) {
		Assert.notNull(key, "Key cannot be null.");
		Assert.notNull(ev, "Event cannot be null.");
		ev.setKey(key);
		dispatcher.dispatch(key, ev, consumerRegistry, dispatchErrorHandler, router, onComplete);

		return this;
	}

	@Override
	public <E extends Event<?>> Reactor notify(Object key, E ev) {
		return notify(key, ev, null);
	}

	@Override
	public <S extends Supplier<? extends Event<?>>> Reactor notify(Object key, S supplier) {
		return notify(key, supplier.get(), null);
	}

	@Override
	public Reactor notify(Object key) {
		return notify(key, new Event<Void>(Void.class), null);
	}

	@Override
	public <E extends Event<?>> Reactor send(Object key, E ev) {
		return notify(key, new ReplyToEvent(ev, this));
	}

	@Override
	public <S extends Supplier<? extends Event<?>>> Reactor send(Object key, S supplier) {
		return notify(key, new ReplyToEvent(supplier.get(), this));
	}

	@Override
	public <E extends Event<?>> Reactor send(Object key, E ev, Observable replyTo) {
		return notify(key, new ReplyToEvent(ev, replyTo));
	}

	@Override
	public <S extends Supplier<? extends Event<?>>> Reactor send(Object key, S supplier, Observable replyTo) {
		return notify(key, new ReplyToEvent(supplier.get(), replyTo));
	}

	@Override
	public <REQ extends Event<?>, RESP extends Event<?>> Reactor sendAndReceive(Object key,
	                                                                            REQ ev,
	                                                                            Consumer<RESP> reply) {
		Selector sel = Selectors.anonymous();
		on(sel, new SingleUseConsumer<RESP>(reply)).cancelAfterUse();
		notify(key, ev.setReplyTo(sel.getObject()));
		return this;
	}

	@Override
	public <REQ extends Event<?>, RESP extends Event<?>, S extends Supplier<REQ>> Reactor sendAndReceive(Object key,
	                                                                                                     S supplier,
	                                                                                                     Consumer<RESP> reply) {
		return sendAndReceive(key, supplier.get(), reply);
	}

	@Override
	public <T> Consumer<Event<T>> prepare(final Object key) {
		return new Consumer<Event<T>>() {
			final List<Registration<? extends Consumer<?>>> regs = consumerRegistry.select(key);
			final int size = regs.size();

			@Override
			public void accept(Event<T> ev) {
				for (int i = 0; i < size; i++) {
					Registration<Consumer<Event<?>>> reg = (Registration<Consumer<Event<?>>>) regs.get(i);
					dispatcher.dispatch(ev.setKey(key), router, reg.getObject(), dispatchErrorHandler);
				}
			}
		};
	}

	@Override
	public <T> Consumer<Iterable<Event<T>>> batchNotify(final Object key) {
		return batchNotify(key, null);
	}

	@Override
	public <T> Consumer<Iterable<Event<T>>> batchNotify(final Object key, final Consumer<Void> completeConsumer) {
		return new Consumer<Iterable<Event<T>>>() {
			final Consumer<Iterable<Event<T>>> batchConsumer = new Consumer<Iterable<Event<T>>>() {
				@Override
				public void accept(Iterable<Event<T>> event) {
					List<Registration<? extends Consumer<?>>> regs = consumerRegistry.select(key);
					for (Event<T> batchedEvent : event) {
						for (Registration<? extends Consumer<?>> registration : regs) {
							router.route(null, batchedEvent, null, registration.getObject(), dispatchErrorHandler);
						}
					}
					if (completeConsumer != null) {
						completeConsumer.accept(null);
					}
				}
			};

			@Override
			public void accept(Iterable<Event<T>> evs) {
				dispatcher.dispatch(null, evs, null, dispatchErrorHandler, router, batchConsumer);
			}
		};
	}

	@Override
	public boolean equals(Object o) {
		if (this == o) {
			return true;
		}
		if (o == null || getClass() != o.getClass()) {
			return false;
		}

		return hashCode() == o.hashCode();

	}

	/**
	 * Schedule an arbitrary {@link reactor.function.Consumer} to be executed on the current Reactor  {@link
	 * reactor.event.dispatch.Dispatcher}, passing the given {@param data}.
	 *
	 * @param consumer
	 * 		The {@link reactor.function.Consumer} to invoke.
	 * @param data
	 * 		The data to pass to the consumer.
	 * @param <T>
	 * 		The type of the data.
	 */
	public <T> void schedule(final Consumer<T> consumer, final T data) {
		dispatcher.dispatch(null, null, null, dispatchErrorHandler, router, new Consumer<Event<?>>() {
			@Override
			public void accept(Event<?> event) {
				consumer.accept(data);
			}
		});
	}

	public static class ReplyToEvent<T> extends Event<T> {
		private static final long serialVersionUID = 1937884784799135647L;
		private final Observable replyToObservable;

		private ReplyToEvent(Headers headers, T data, Object replyTo,
		                     Observable replyToObservable,
		                     Consumer<Throwable> errorConsumer) {
			super(headers, data, errorConsumer);
			setReplyTo(replyTo);
			this.replyToObservable = replyToObservable;
		}

		private ReplyToEvent(Event<T> delegate, Observable replyToObservable) {
			this(delegate.getHeaders(), delegate.getData(), delegate.getReplyTo(), replyToObservable,
					delegate.getErrorConsumer());
		}

		@Override
		public <X> Event<X> copy(X data) {
			return new ReplyToEvent<X>(getHeaders(), data, getReplyTo(), replyToObservable, getErrorConsumer());
		}

		public Observable getReplyToObservable() {
			return replyToObservable;
		}
	}

	public class ReplyToConsumer<E extends Event<?>, V> implements Consumer<E> {
		private final Function<E, V> fn;

		private ReplyToConsumer(Function<E, V> fn) {
			this.fn = fn;
		}

		@Override
		public void accept(E ev) {
			Observable replyToObservable = Reactor.this;

			if (ReplyToEvent.class.isAssignableFrom(ev.getClass())) {
				Observable o = ((ReplyToEvent<?>) ev).getReplyToObservable();
				if (null != o) {
					replyToObservable = o;
				}
			}

			try {
				V reply = fn.apply(ev);

				Event<?> replyEv;
				if (null == reply) {
					replyEv = new Event<Void>(Void.class);
				} else {
					replyEv = (Event.class.isAssignableFrom(reply.getClass()) ? (Event<?>) reply : Event.wrap(reply));
				}

				replyToObservable.notify(ev.getReplyTo(), replyEv);
			} catch (Throwable x) {
				replyToObservable.notify(x.getClass(), Event.wrap(x));
			}
		}

		public Function<E, V> getDelegate() {
			return fn;
		}
	}

}<|MERGE_RESOLUTION|>--- conflicted
+++ resolved
@@ -84,21 +84,12 @@
 	 * Create a new {@literal Reactor} that uses the given {@link Dispatcher}. The reactor will use a default {@link
 	 * CachingRegistry}.
 	 *
-<<<<<<< HEAD
-	 * @param dispatcher The {@link Dispatcher} to use. May be {@code null} in which case a new synchronous  dispatcher is
-	 *                   used.
-	 * @param router     The {@link reactor.event.routing.Router} used to route events to {@link Consumer Consumers}. May be {@code null}
-	 *                   in which case the default event router that broadcasts events to all of the registered consumers
-	 *                   that {@link Selector#matches(Object) match} the notification key and does not perform any type
-	 *                   conversion will be used.
-=======
 	 * @param dispatcher
 	 * 		The {@link Dispatcher} to use. May be {@code null} in which case a new synchronous  dispatcher is used.
-	 * @param eventRouter
-	 * 		The {@link EventRouter} used to route events to {@link Consumer Consumers}. May be {@code null} in which case the
+	 * @param router
+	 * 		The {@link Router} used to route events to {@link Consumer Consumers}. May be {@code null} in which case the
 	 * 		default event router that broadcasts events to all of the registered consumers that {@link
 	 * 		Selector#matches(Object) match} the notification key and does not perform any type conversion will be used.
->>>>>>> 83f0b805
 	 */
 	public Reactor(@Nullable Dispatcher dispatcher,
 	               @Nullable Router router) {
@@ -119,24 +110,14 @@
 	/**
 	 * Create a new {@literal Reactor} that uses the given {@code dispatacher} and {@code eventRouter}.
 	 *
-<<<<<<< HEAD
-	 * @param dispatcher       The {@link Dispatcher} to use. May be {@code null} in which case a new synchronous  dispatcher is
-	 *                         used.
-	 * @param router           The {@link reactor.event.routing.Router} used to route events to {@link Consumer Consumers}. May be {@code null}
-	 *                         in which case the default event router that broadcasts events to all of the registered consumers
-	 *                         that {@link Selector#matches(Object) match} the notification key and does not perform any type
-	 *                         conversion will be used.
-	 * @param consumerRegistry The {@link Registry} to be used to match {@link Selector} and dispatch to {@link Consumer}.
-=======
 	 * @param dispatcher
 	 * 		The {@link Dispatcher} to use. May be {@code null} in which case a new synchronous  dispatcher is used.
-	 * @param eventRouter
-	 * 		The {@link EventRouter} used to route events to {@link Consumer Consumers}. May be {@code null} in which case the
+	 * @param router
+	 * 		The {@link Router} used to route events to {@link Consumer Consumers}. May be {@code null} in which case the
 	 * 		default event router that broadcasts events to all of the registered consumers that {@link
 	 * 		Selector#matches(Object) match} the notification key and does not perform any type conversion will be used.
 	 * @param consumerRegistry
 	 * 		The {@link Registry} to be used to match {@link Selector} and dispatch to {@link Consumer}.
->>>>>>> 83f0b805
 	 */
 	public Reactor(@Nonnull Registry<Consumer<?>> consumerRegistry,
 	               @Nullable Dispatcher dispatcher,
